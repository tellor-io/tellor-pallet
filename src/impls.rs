--- conflicted
+++ resolved
@@ -1,3 +1,4 @@
+use crate::constants::DISPUTE_SUB_ACCOUNT_ID;
 use super::*;
 
 impl<T: Config> Pallet<T> {
@@ -62,30 +63,20 @@
 					}
 				});
 				vote.result = Some(result);
-<<<<<<< HEAD
 
 				// handling transfer of dispute fee
-				let pallet_id = T::PalletId::get();
-				match result {
-					VoteResult::Passed | VoteResult::Invalid => {
-						T::Token::transfer(
-							&pallet_id.into_sub_account_truncating(b"dispute"),
-							&vote.initiator,
-							vote.fee,
-							false,
-						).or(Err(Error::<T>::InsufficientBalance))?;
-					}
-					VoteResult::Failed => {
-						T::Token::transfer(
-							&pallet_id.into_sub_account_truncating(b"dispute"),
-							&dispute.disputed_reporter,
-							vote.fee,
-							false,
-						).or(Err(Error::<T>::InsufficientBalance))?;
-					}
-				}
-=======
->>>>>>> b3194f8c
+				let pallet_id = &T::PalletId::get().into_sub_account_truncating(DISPUTE_SUB_ACCOUNT_ID);
+				let dest = match result {
+					VoteResult::Passed | VoteResult::Invalid => &vote.initiator,
+					VoteResult::Failed => &dispute.disputed_reporter,
+				};
+				T::Token::transfer(
+					pallet_id,
+					dest,
+					vote.fee,
+					false,
+				).or(Err(Error::<T>::InsufficientBalance))?;
+
 				Ok(())
 			},
 		})?;
